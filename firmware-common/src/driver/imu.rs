use core::fmt::Debug;

pub use ferraris_calibration::IMUReading;

<<<<<<< HEAD
pub struct IMUReading {
    pub timestamp: u64,    // ms
    pub acc: Vector3<f32>, // m/s^2
    pub gyro: Vector3<f32>,
=======
use super::timer::Timer;

pub trait IMU {
    type Error: defmt::Format + Debug;

    async fn wait_for_power_on(&mut self) -> Result<(), Self::Error>;
    async fn reset(&mut self) -> Result<(), Self::Error>;
    async fn read(&mut self) -> Result<IMUReading, Self::Error>;
>>>>>>> 7102f6b8
}

pub struct DummyIMU<T: Timer> {
    timer: T,
}

impl<T: Timer> DummyIMU<T> {
    pub fn new(timer: T) -> Self {
        Self { timer }
    }
}

impl<T: Timer> IMU for DummyIMU<T> {
    type Error = ();

    async fn wait_for_power_on(&mut self) -> Result<(), ()> {
        Ok(())
    }

    async fn reset(&mut self) -> Result<(), ()> {
        Ok(())
    }

    async fn read(&mut self) -> Result<IMUReading, ()> {
        self.timer.sleep(1.0).await;
        Ok(IMUReading {
            timestamp: 0.0,
            acc: [0.0, 0.0, 0.0],
            gyro: [0.0, 0.0, 0.0],
        })
    }
}<|MERGE_RESOLUTION|>--- conflicted
+++ resolved
@@ -2,12 +2,6 @@
 
 pub use ferraris_calibration::IMUReading;
 
-<<<<<<< HEAD
-pub struct IMUReading {
-    pub timestamp: u64,    // ms
-    pub acc: Vector3<f32>, // m/s^2
-    pub gyro: Vector3<f32>,
-=======
 use super::timer::Timer;
 
 pub trait IMU {
@@ -16,7 +10,6 @@
     async fn wait_for_power_on(&mut self) -> Result<(), Self::Error>;
     async fn reset(&mut self) -> Result<(), Self::Error>;
     async fn read(&mut self) -> Result<IMUReading, Self::Error>;
->>>>>>> 7102f6b8
 }
 
 pub struct DummyIMU<T: Timer> {
