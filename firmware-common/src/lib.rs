--- conflicted
+++ resolved
@@ -5,17 +5,6 @@
 #![feature(try_blocks)]
 #![feature(async_closure)]
 
-<<<<<<< HEAD
-use common::console::console::Console;
-use defmt::*;
-use driver::{
-    adc::ADC, arming::HardwareArming, barometer::Barometer, buzzer::Buzzer, gps::GPS, imu::IMU,
-    indicator::Indicator, lora::LoRa, meg::Megnetometer, pyro::PyroChannel, rng::RNG,
-    serial::Serial, timer::Timer,
-};
-use futures::future::join3;
-use vlfs::{Crc, Flash, VLFS};
-=======
 mod fmt;
 
 use futures::join;
@@ -42,7 +31,6 @@
 };
 pub use common::device_manager::DeviceManager;
 pub use common::device_mode::DeviceMode;
->>>>>>> 7102f6b8
 
 pub use common::vlp;
 mod allocator;
