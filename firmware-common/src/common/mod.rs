--- conflicted
+++ resolved
@@ -2,10 +2,6 @@
 pub mod device_manager;
 pub mod device_mode;
 pub mod gps_parser;
-<<<<<<< HEAD
 pub mod radio_kind_wrapper;
 pub mod telemetry;
-=======
-pub mod telemetry;
-pub mod vlp;
->>>>>>> 90d5146f
+pub mod vlp;