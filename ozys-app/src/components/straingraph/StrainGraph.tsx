<<<<<<< HEAD
import { observer } from 'mobx-react-lite'
import { useTabAtom } from '../../workspace/useTabAtom'
import { useOzysDevicesManager } from '../../device/OzysDevicesManager'
import { Dispatch, SetStateAction, useEffect, useId, useRef } from 'react'
import { produce } from 'immer'
import { RealtimeReadingsPlayer } from '../../database/RealtimeReadingsPlayer'
import { Remote } from 'comlink'
import { useIntervalWhen, useWillUnmount } from 'rooks'
import { Mutex } from 'async-mutex'
import { autorun } from 'mobx'

const usePlayers = (
  selectedChannels: string[],
  setSelectedChannels: Dispatch<SetStateAction<string[]>>,
) => {
  const devicesManager = useOzysDevicesManager()
  const playersRef = useRef<Map<string, Remote<RealtimeReadingsPlayer>>>()
  const playersMutexRef = useRef<Mutex>()

  if (!playersRef.current) {
    playersRef.current = new Map()
    playersMutexRef.current = new Mutex()
  }

  // remove selected channels that are not in allChannels
  // autorun is needed here because devicesManager.activeChannels
  // is not a react state (but a mobx computed property)
  useEffect(
    () =>
      autorun(() => {
        const activeChannelIds = devicesManager.activeChannels.map(
          (channel) => channel.channel.id,
        )
        setSelectedChannels((old) =>
          old.filter((channelId) => activeChannelIds.includes(channelId)),
        )
      }),
    [],
  )

  useEffect(() => {
    playersMutexRef.current!.runExclusive(async () => {
      // create new players for selected channels
      for (const selectedChannel of selectedChannels) {
        if (!playersRef.current!.has(selectedChannel)) {
          const player = await devicesManager.createRealtimeReadingsPlayer(
            selectedChannel,
            60, // TODO
            0,
          )
          playersRef.current!.set(selectedChannel, player)
        }
      }

      // dispose players for unselected channels
      for (const [channelId, player] of playersRef.current!.entries()) {
        if (!selectedChannels.includes(channelId)) {
          player.dispose()
          playersRef.current!.delete(channelId)
        }
      }
    })
  }, [selectedChannels])

  useWillUnmount(() => {
    playersMutexRef.current!.runExclusive(async () => {
      for (const player of playersRef.current!.values()) {
        player.dispose()
      }
    })
  })

  return playersRef.current
}

export const StrainGraph = observer(() => {
  const devicesManager = useOzysDevicesManager()
  const [selectedChannels, setSelectedChannels] = useTabAtom<string[]>(
    'selectedChannels',
    [],
  )
  const players = usePlayers(selectedChannels, setSelectedChannels)

  useIntervalWhen(
    async () => {
      for (const player of players.values()) {
        const newData = await player.getNewData()
        for (const data of newData) {
          console.log(data)
        }
      }
    },
    50,
    true,
  )

  return (
    <div>
      <p>Strain Graph</p>
      <div>
        {devicesManager.activeChannels.map(({ device, channel }) => (
          <CheckBox
            key={channel.id}
            label={`${device.deviceInfo.name} - ${channel.name}`}
            checked={selectedChannels.includes(channel.id)}
            onChange={(checked) =>
              setSelectedChannels(
                produce((draft) => {
                  if (checked) {
                    draft.push(channel.id)
                  } else {
                    draft.splice(draft.indexOf(channel.id), 1)
                  }
                }),
              )
            }
          />
        ))}
      </div>
    </div>
  )
})

const CheckBox = (props: {
  label: string
  checked: boolean
  onChange: (checked: boolean) => void
}) => {
  const id = useId()

  return (
    <div className='flex items-center mb-4'>
      <input
        id={id}
        type='checkbox'
        checked={props.checked}
        onChange={(e) => props.onChange(e.target.checked)}
        className='mr-2 border'
=======
import React, { useEffect, useRef, useState } from 'react';
import { useTabAtom } from '../../workspace/useTabAtom';

export const StrainGraph = () => {
  const [text, setText] = useTabAtom('text', 'hello');
  const canvasRef = useRef<HTMLCanvasElement>(null);
  const [time, setTime] = useState(0);
  const [hoverInfo, setHoverInfo] = useState<{
    x: number;
    dataIndex: number | null;
  } | null>(null);
  const [data, setData] = useState<{ time: number; value1: number; value2: number }[]>([]);
  const [isMenuOpen, setIsMenuOpen] = useState(false); // Popup menu state
  const [dataConfig, setDataConfig] = useState([
    { key: 'value1', color: 'blue', interval: 100 },
    { key: 'value2', color: 'orange', interval: 100 },
  ]);

  // Generate dynamic data
  useEffect(() => {
    const interval = setInterval(() => {
      setTime((prev) => prev + 1);
      setData((prev) => {
        const newDataPoint = {
          time: time,
          value1: Math.sin(time / 50) * 100,
          value2: Math.cos(time / 50) * 80,
        };
        return [...prev.slice(-100), newDataPoint];
      });
    }, 100); // Update every 100ms

    return () => clearInterval(interval);
  }, [time]);

  // Render graph on canvas
  useEffect(() => {
    const canvas = canvasRef.current;
    if (!canvas) return;

    const ctx = canvas.getContext('2d');
    if (!ctx) return;

    const resizeCanvas = () => {
      if (canvas.parentElement) {
        canvas.width = canvas.parentElement.clientWidth;
        canvas.height = canvas.parentElement.clientHeight;
      }
    };
    resizeCanvas(); // Initial resize

    const handleResize = () => resizeCanvas();
    window.addEventListener('resize', handleResize);

    // Clear canvas
    ctx.clearRect(0, 0, canvas.width, canvas.height);

    // Draw grid lines
    ctx.strokeStyle = '#e0e0e0';
    for (let x = 0; x <= canvas.width; x += 50) {
      ctx.beginPath();
      ctx.moveTo(x, 0);
      ctx.lineTo(x, canvas.height);
      ctx.stroke();
    }
    for (let y = 0; y <= canvas.height; y += 50) {
      ctx.beginPath();
      ctx.moveTo(0, y);
      ctx.lineTo(canvas.width, y);
      ctx.stroke();
    }

    // Define scales
    const timeScale = canvas.width / 100;
    const valueScale = canvas.height / 200;

    // Draw sensor lines
    dataConfig.forEach(({ key, color }) => {
      ctx.beginPath();
      ctx.strokeStyle = color;
      data.forEach((point, index) => {
        const x = index * timeScale;
        const y = canvas.height / 2 - (point[key as keyof typeof point] as number) * valueScale;
        if (index === 0) ctx.moveTo(x, y);
        else ctx.lineTo(x, y);
      });
      ctx.stroke();
    });

    // Draw hover line and values
    if (hoverInfo && hoverInfo.dataIndex !== null) {
      const { x, dataIndex } = hoverInfo;
      const hoveredPoint = data[dataIndex];

      // Draw vertical hover line
      ctx.beginPath();
      ctx.strokeStyle = 'gray';
      ctx.setLineDash([5, 5]);
      ctx.moveTo(x, 0);
      ctx.lineTo(x, canvas.height);
      ctx.stroke();
      ctx.setLineDash([]);

      // Draw hover data values
      ctx.font = '12px Arial';
      ctx.fillStyle = 'black';
      ctx.textAlign = 'left';

      const textX = x + 10;
      const textYStart = 20;
      ctx.fillText(`Time: ${hoveredPoint.time}ms`, textX, textYStart);
      dataConfig.forEach(({ key, color }, idx) => {
        ctx.fillText(`${key}: ${(hoveredPoint[key as keyof typeof hoveredPoint] as number).toFixed(2)}`, textX, textYStart + 15 * (idx + 1));
      });
    }

    return () => window.removeEventListener('resize', handleResize);
  }, [data, hoverInfo, dataConfig]);

  // Handle mouse hover
  const handleMouseMove = (event: React.MouseEvent) => {
    const canvas = canvasRef.current;
    if (!canvas) return;

    const rect = canvas.getBoundingClientRect();
    const mouseX = event.clientX - rect.left;

    const timeScale = canvas.width / 100;
    const dataIndex = Math.floor(mouseX / timeScale);

    if (dataIndex >= 0 && dataIndex < data.length) {
      setHoverInfo({ x: mouseX, dataIndex });
    } else {
      setHoverInfo(null);
    }
  };

  const handleMouseLeave = () => {
    setHoverInfo(null);
  };

  const toggleMenu = () => setIsMenuOpen((prev) => !prev);

  const updateConfig = (index: number, newConfig: Partial<{ color: string; interval: number }>) => {
    setDataConfig((prev) =>
      prev.map((config, i) => (i === index ? { ...config, ...newConfig } : config))
    );
  };

  return (
    <div style={{ width: '100%', height: '100%', position: 'relative' }}>
      {/* Toggle Button */}
      <button
        onClick={toggleMenu}
        style={{
          position: 'absolute',
          top: '10px',
          left: '10px',
          zIndex: 10,
        }}
      >
        {isMenuOpen ? 'Close Menu' : 'Open Menu'}
      </button>

      {/* Popup Menu */}
      {isMenuOpen && (
        <div
          style={{
            position: 'absolute',
            top: '40px',
            left: '10px',
            padding: '10px',
            border: '1px solid black',
            backgroundColor: 'white',
            zIndex: 10,
          }}
        >
          <h4>Data Configurations</h4>
          {dataConfig.map((config, index) => (
            <div key={index} style={{ marginBottom: '10px' }}>
              <label>
                Key: {config.key}
                <br />
                Color:
                <input
                  type="color"
                  value={config.color}
                  onChange={(e) =>
                    updateConfig(index, { color: e.target.value })
                  }
                />
              </label>
              <br />
              <label>
                Interval (ms):
                <input
                  type="number"
                  value={config.interval}
                  onChange={(e) =>
                    updateConfig(index, { interval: parseInt(e.target.value, 10) || 0 })
                  }
                />
              </label>
            </div>
          ))}
        </div>
      )}

      {/* Graph Canvas */}
      <canvas
        ref={canvasRef}
        style={{
          display: 'block',
          width: '100%',
          height: '100%',
          padding: '10px',
        }}
        onMouseMove={handleMouseMove}
        onMouseLeave={handleMouseLeave}
>>>>>>> 5a205e6a
      />
      <label htmlFor={id}>{props.label}</label>
    </div>
  );
};<|MERGE_RESOLUTION|>--- conflicted
+++ resolved
@@ -1,365 +1,293 @@
-<<<<<<< HEAD
-import { observer } from 'mobx-react-lite'
-import { useTabAtom } from '../../workspace/useTabAtom'
+import { useTabAtom } from '../../workspace/useTabAtom';
 import { useOzysDevicesManager } from '../../device/OzysDevicesManager'
-import { Dispatch, SetStateAction, useEffect, useId, useRef } from 'react'
-import { produce } from 'immer'
+import { Dispatch, SetStateAction, useEffect, useRef, useState } from 'react'
 import { RealtimeReadingsPlayer } from '../../database/RealtimeReadingsPlayer'
 import { Remote } from 'comlink'
-import { useIntervalWhen, useWillUnmount } from 'rooks'
+import { useWillUnmount } from 'rooks'
 import { Mutex } from 'async-mutex'
 import { autorun } from 'mobx'
 
 const usePlayers = (
-  selectedChannels: string[],
-  setSelectedChannels: Dispatch<SetStateAction<string[]>>,
+    selectedChannels: string[],
+    setSelectedChannels: Dispatch<SetStateAction<string[]>>,
 ) => {
-  const devicesManager = useOzysDevicesManager()
-  const playersRef = useRef<Map<string, Remote<RealtimeReadingsPlayer>>>()
-  const playersMutexRef = useRef<Mutex>()
-
-  if (!playersRef.current) {
-    playersRef.current = new Map()
-    playersMutexRef.current = new Mutex()
-  }
-
-  // remove selected channels that are not in allChannels
-  // autorun is needed here because devicesManager.activeChannels
-  // is not a react state (but a mobx computed property)
-  useEffect(
-    () =>
-      autorun(() => {
-        const activeChannelIds = devicesManager.activeChannels.map(
-          (channel) => channel.channel.id,
-        )
-        setSelectedChannels((old) =>
-          old.filter((channelId) => activeChannelIds.includes(channelId)),
-        )
-      }),
-    [],
-  )
-
-  useEffect(() => {
-    playersMutexRef.current!.runExclusive(async () => {
-      // create new players for selected channels
-      for (const selectedChannel of selectedChannels) {
-        if (!playersRef.current!.has(selectedChannel)) {
-          const player = await devicesManager.createRealtimeReadingsPlayer(
-            selectedChannel,
-            60, // TODO
-            0,
-          )
-          playersRef.current!.set(selectedChannel, player)
-        }
-      }
-
-      // dispose players for unselected channels
-      for (const [channelId, player] of playersRef.current!.entries()) {
-        if (!selectedChannels.includes(channelId)) {
-          player.dispose()
-          playersRef.current!.delete(channelId)
-        }
-      }
+    const devicesManager = useOzysDevicesManager()
+    const playersRef = useRef<Map<string, Remote<RealtimeReadingsPlayer>>>()
+    const playersMutexRef = useRef<Mutex>()
+
+    if (!playersRef.current) {
+        playersRef.current = new Map()
+        playersMutexRef.current = new Mutex()
+    }
+
+    // remove selected channels that are not in allChannels
+    // autorun is needed here because devicesManager.activeChannels
+    // is not a react state (but a mobx computed property)
+    useEffect(
+        () =>
+            autorun(() => {
+                const activeChannelIds = devicesManager.activeChannels.map(
+                    (channel) => channel.channel.id,
+                )
+                setSelectedChannels((old) =>
+                    old.filter((channelId) => activeChannelIds.includes(channelId)),
+                )
+            }),
+        [],
+    )
+
+    useEffect(() => {
+        playersMutexRef.current!.runExclusive(async () => {
+            // create new players for selected channels
+            for (const selectedChannel of selectedChannels) {
+                if (!playersRef.current!.has(selectedChannel)) {
+                    const player = await devicesManager.createRealtimeReadingsPlayer(
+                        selectedChannel,
+                        60, // TODO
+                        0,
+                    )
+                    playersRef.current!.set(selectedChannel, player)
+                }
+            }
+
+            // dispose players for unselected channels
+            for (const [channelId, player] of playersRef.current!.entries()) {
+                if (!selectedChannels.includes(channelId)) {
+                    player.dispose()
+                    playersRef.current!.delete(channelId)
+                }
+            }
+        })
+    }, [selectedChannels])
+
+    useWillUnmount(() => {
+        playersMutexRef.current!.runExclusive(async () => {
+            for (const player of playersRef.current!.values()) {
+                player.dispose()
+            }
+        })
     })
-  }, [selectedChannels])
-
-  useWillUnmount(() => {
-    playersMutexRef.current!.runExclusive(async () => {
-      for (const player of playersRef.current!.values()) {
-        player.dispose()
-      }
-    })
-  })
-
-  return playersRef.current
+
+    return playersRef.current
 }
 
-export const StrainGraph = observer(() => {
-  const devicesManager = useOzysDevicesManager()
-  const [selectedChannels, setSelectedChannels] = useTabAtom<string[]>(
-    'selectedChannels',
-    [],
-  )
-  const players = usePlayers(selectedChannels, setSelectedChannels)
-
-  useIntervalWhen(
-    async () => {
-      for (const player of players.values()) {
-        const newData = await player.getNewData()
-        for (const data of newData) {
-          console.log(data)
-        }
-      }
-    },
-    50,
-    true,
-  )
-
-  return (
-    <div>
-      <p>Strain Graph</p>
-      <div>
-        {devicesManager.activeChannels.map(({ device, channel }) => (
-          <CheckBox
-            key={channel.id}
-            label={`${device.deviceInfo.name} - ${channel.name}`}
-            checked={selectedChannels.includes(channel.id)}
-            onChange={(checked) =>
-              setSelectedChannels(
-                produce((draft) => {
-                  if (checked) {
-                    draft.push(channel.id)
-                  } else {
-                    draft.splice(draft.indexOf(channel.id), 1)
-                  }
-                }),
-              )
-            }
-          />
-        ))}
-      </div>
-    </div>
-  )
-})
-
-const CheckBox = (props: {
-  label: string
-  checked: boolean
-  onChange: (checked: boolean) => void
-}) => {
-  const id = useId()
-
-  return (
-    <div className='flex items-center mb-4'>
-      <input
-        id={id}
-        type='checkbox'
-        checked={props.checked}
-        onChange={(e) => props.onChange(e.target.checked)}
-        className='mr-2 border'
-=======
-import React, { useEffect, useRef, useState } from 'react';
-import { useTabAtom } from '../../workspace/useTabAtom';
-
 export const StrainGraph = () => {
-  const [text, setText] = useTabAtom('text', 'hello');
-  const canvasRef = useRef<HTMLCanvasElement>(null);
-  const [time, setTime] = useState(0);
-  const [hoverInfo, setHoverInfo] = useState<{
-    x: number;
-    dataIndex: number | null;
-  } | null>(null);
-  const [data, setData] = useState<{ time: number; value1: number; value2: number }[]>([]);
-  const [isMenuOpen, setIsMenuOpen] = useState(false); // Popup menu state
-  const [dataConfig, setDataConfig] = useState([
-    { key: 'value1', color: 'blue', interval: 100 },
-    { key: 'value2', color: 'orange', interval: 100 },
-  ]);
-
-  // Generate dynamic data
-  useEffect(() => {
-    const interval = setInterval(() => {
-      setTime((prev) => prev + 1);
-      setData((prev) => {
-        const newDataPoint = {
-          time: time,
-          value1: Math.sin(time / 50) * 100,
-          value2: Math.cos(time / 50) * 80,
+    const [text, setText] = useTabAtom('text', 'hello');
+    const canvasRef = useRef<HTMLCanvasElement>(null);
+    const [time, setTime] = useState(0);
+    const [hoverInfo, setHoverInfo] = useState<{
+        x: number;
+        dataIndex: number | null;
+    } | null>(null);
+    const [data, setData] = useState<{ time: number; value1: number; value2: number }[]>([]);
+    const [isMenuOpen, setIsMenuOpen] = useState(false); // Popup menu state
+    const [dataConfig, setDataConfig] = useState([
+        { key: 'value1', color: 'blue', interval: 100 },
+        { key: 'value2', color: 'orange', interval: 100 },
+    ]);
+
+    // Generate dynamic data
+    useEffect(() => {
+        const interval = setInterval(() => {
+            setTime((prev) => prev + 1);
+            setData((prev) => {
+                const newDataPoint = {
+                    time: time,
+                    value1: Math.sin(time / 50) * 100,
+                    value2: Math.cos(time / 50) * 80,
+                };
+                return [...prev.slice(-100), newDataPoint];
+            });
+        }, 100); // Update every 100ms
+
+        return () => clearInterval(interval);
+    }, [time]);
+
+    // Render graph on canvas
+    useEffect(() => {
+        const canvas = canvasRef.current;
+        if (!canvas) return;
+
+        const ctx = canvas.getContext('2d');
+        if (!ctx) return;
+
+        const resizeCanvas = () => {
+            if (canvas.parentElement) {
+                canvas.width = canvas.parentElement.clientWidth;
+                canvas.height = canvas.parentElement.clientHeight;
+            }
         };
-        return [...prev.slice(-100), newDataPoint];
-      });
-    }, 100); // Update every 100ms
-
-    return () => clearInterval(interval);
-  }, [time]);
-
-  // Render graph on canvas
-  useEffect(() => {
-    const canvas = canvasRef.current;
-    if (!canvas) return;
-
-    const ctx = canvas.getContext('2d');
-    if (!ctx) return;
-
-    const resizeCanvas = () => {
-      if (canvas.parentElement) {
-        canvas.width = canvas.parentElement.clientWidth;
-        canvas.height = canvas.parentElement.clientHeight;
-      }
+        resizeCanvas(); // Initial resize
+
+        const handleResize = () => resizeCanvas();
+        window.addEventListener('resize', handleResize);
+
+        // Clear canvas
+        ctx.clearRect(0, 0, canvas.width, canvas.height);
+
+        // Draw grid lines
+        ctx.strokeStyle = '#e0e0e0';
+        for (let x = 0; x <= canvas.width; x += 50) {
+            ctx.beginPath();
+            ctx.moveTo(x, 0);
+            ctx.lineTo(x, canvas.height);
+            ctx.stroke();
+        }
+        for (let y = 0; y <= canvas.height; y += 50) {
+            ctx.beginPath();
+            ctx.moveTo(0, y);
+            ctx.lineTo(canvas.width, y);
+            ctx.stroke();
+        }
+
+        // Define scales
+        const timeScale = canvas.width / 100;
+        const valueScale = canvas.height / 200;
+
+        // Draw sensor lines
+        dataConfig.forEach(({ key, color }) => {
+            ctx.beginPath();
+            ctx.strokeStyle = color;
+            data.forEach((point, index) => {
+                const x = index * timeScale;
+                const y = canvas.height / 2 - (point[key as keyof typeof point] as number) * valueScale;
+                if (index === 0) ctx.moveTo(x, y);
+                else ctx.lineTo(x, y);
+            });
+            ctx.stroke();
+        });
+
+        // Draw hover line and values
+        if (hoverInfo && hoverInfo.dataIndex !== null) {
+            const { x, dataIndex } = hoverInfo;
+            const hoveredPoint = data[dataIndex];
+
+            // Draw vertical hover line
+            ctx.beginPath();
+            ctx.strokeStyle = 'gray';
+            ctx.setLineDash([5, 5]);
+            ctx.moveTo(x, 0);
+            ctx.lineTo(x, canvas.height);
+            ctx.stroke();
+            ctx.setLineDash([]);
+
+            // Draw hover data values
+            ctx.font = '12px Arial';
+            ctx.fillStyle = 'black';
+            ctx.textAlign = 'left';
+
+            const textX = x + 10;
+            const textYStart = 20;
+            ctx.fillText(`Time: ${hoveredPoint.time}ms`, textX, textYStart);
+            dataConfig.forEach(({ key, color }, idx) => {
+                ctx.fillText(`${key}: ${(hoveredPoint[key as keyof typeof hoveredPoint] as number).toFixed(2)}`, textX, textYStart + 15 * (idx + 1));
+            });
+        }
+
+        return () => window.removeEventListener('resize', handleResize);
+    }, [data, hoverInfo, dataConfig]);
+
+    // Handle mouse hover
+    const handleMouseMove = (event: React.MouseEvent) => {
+        const canvas = canvasRef.current;
+        if (!canvas) return;
+
+        const rect = canvas.getBoundingClientRect();
+        const mouseX = event.clientX - rect.left;
+
+        const timeScale = canvas.width / 100;
+        const dataIndex = Math.floor(mouseX / timeScale);
+
+        if (dataIndex >= 0 && dataIndex < data.length) {
+            setHoverInfo({ x: mouseX, dataIndex });
+        } else {
+            setHoverInfo(null);
+        }
     };
-    resizeCanvas(); // Initial resize
-
-    const handleResize = () => resizeCanvas();
-    window.addEventListener('resize', handleResize);
-
-    // Clear canvas
-    ctx.clearRect(0, 0, canvas.width, canvas.height);
-
-    // Draw grid lines
-    ctx.strokeStyle = '#e0e0e0';
-    for (let x = 0; x <= canvas.width; x += 50) {
-      ctx.beginPath();
-      ctx.moveTo(x, 0);
-      ctx.lineTo(x, canvas.height);
-      ctx.stroke();
-    }
-    for (let y = 0; y <= canvas.height; y += 50) {
-      ctx.beginPath();
-      ctx.moveTo(0, y);
-      ctx.lineTo(canvas.width, y);
-      ctx.stroke();
-    }
-
-    // Define scales
-    const timeScale = canvas.width / 100;
-    const valueScale = canvas.height / 200;
-
-    // Draw sensor lines
-    dataConfig.forEach(({ key, color }) => {
-      ctx.beginPath();
-      ctx.strokeStyle = color;
-      data.forEach((point, index) => {
-        const x = index * timeScale;
-        const y = canvas.height / 2 - (point[key as keyof typeof point] as number) * valueScale;
-        if (index === 0) ctx.moveTo(x, y);
-        else ctx.lineTo(x, y);
-      });
-      ctx.stroke();
-    });
-
-    // Draw hover line and values
-    if (hoverInfo && hoverInfo.dataIndex !== null) {
-      const { x, dataIndex } = hoverInfo;
-      const hoveredPoint = data[dataIndex];
-
-      // Draw vertical hover line
-      ctx.beginPath();
-      ctx.strokeStyle = 'gray';
-      ctx.setLineDash([5, 5]);
-      ctx.moveTo(x, 0);
-      ctx.lineTo(x, canvas.height);
-      ctx.stroke();
-      ctx.setLineDash([]);
-
-      // Draw hover data values
-      ctx.font = '12px Arial';
-      ctx.fillStyle = 'black';
-      ctx.textAlign = 'left';
-
-      const textX = x + 10;
-      const textYStart = 20;
-      ctx.fillText(`Time: ${hoveredPoint.time}ms`, textX, textYStart);
-      dataConfig.forEach(({ key, color }, idx) => {
-        ctx.fillText(`${key}: ${(hoveredPoint[key as keyof typeof hoveredPoint] as number).toFixed(2)}`, textX, textYStart + 15 * (idx + 1));
-      });
-    }
-
-    return () => window.removeEventListener('resize', handleResize);
-  }, [data, hoverInfo, dataConfig]);
-
-  // Handle mouse hover
-  const handleMouseMove = (event: React.MouseEvent) => {
-    const canvas = canvasRef.current;
-    if (!canvas) return;
-
-    const rect = canvas.getBoundingClientRect();
-    const mouseX = event.clientX - rect.left;
-
-    const timeScale = canvas.width / 100;
-    const dataIndex = Math.floor(mouseX / timeScale);
-
-    if (dataIndex >= 0 && dataIndex < data.length) {
-      setHoverInfo({ x: mouseX, dataIndex });
-    } else {
-      setHoverInfo(null);
-    }
-  };
-
-  const handleMouseLeave = () => {
-    setHoverInfo(null);
-  };
-
-  const toggleMenu = () => setIsMenuOpen((prev) => !prev);
-
-  const updateConfig = (index: number, newConfig: Partial<{ color: string; interval: number }>) => {
-    setDataConfig((prev) =>
-      prev.map((config, i) => (i === index ? { ...config, ...newConfig } : config))
+
+    const handleMouseLeave = () => {
+        setHoverInfo(null);
+    };
+
+    const toggleMenu = () => setIsMenuOpen((prev) => !prev);
+
+    const updateConfig = (index: number, newConfig: Partial<{ color: string; interval: number }>) => {
+        setDataConfig((prev) =>
+            prev.map((config, i) => (i === index ? { ...config, ...newConfig } : config))
+        );
+    };
+
+    return (
+        <div style={{ width: '100%', height: '100%', position: 'relative' }}>
+            {/* Toggle Button */}
+            <button
+                onClick={toggleMenu}
+                style={{
+                    position: 'absolute',
+                    top: '10px',
+                    left: '10px',
+                    zIndex: 10,
+                }}
+            >
+                {isMenuOpen ? 'Close Menu' : 'Open Menu'}
+            </button>
+
+            {/* Popup Menu */}
+            {isMenuOpen && (
+                <div
+                    style={{
+                        position: 'absolute',
+                        top: '40px',
+                        left: '10px',
+                        padding: '10px',
+                        border: '1px solid black',
+                        backgroundColor: 'white',
+                        zIndex: 10,
+                    }}
+                >
+                    <h4>Data Configurations</h4>
+                    {dataConfig.map((config, index) => (
+                        <div key={index} style={{ marginBottom: '10px' }}>
+                            <label>
+                                Key: {config.key}
+                                <br />
+                                Color:
+                                <input
+                                    type="color"
+                                    value={config.color}
+                                    onChange={(e) =>
+                                        updateConfig(index, { color: e.target.value })
+                                    }
+                                />
+                            </label>
+                            <br />
+                            <label>
+                                Interval (ms):
+                                <input
+                                    type="number"
+                                    value={config.interval}
+                                    onChange={(e) =>
+                                        updateConfig(index, { interval: parseInt(e.target.value, 10) || 0 })
+                                    }
+                                />
+                            </label>
+                        </div>
+                    ))}
+                </div>
+            )}
+
+            {/* Graph Canvas */}
+            <canvas
+                ref={canvasRef}
+                style={{
+                    display: 'block',
+                    width: '100%',
+                    height: '100%',
+                    padding: '10px',
+                }}
+                onMouseMove={handleMouseMove}
+                onMouseLeave={handleMouseLeave}
+            />
+        </div>
     );
-  };
-
-  return (
-    <div style={{ width: '100%', height: '100%', position: 'relative' }}>
-      {/* Toggle Button */}
-      <button
-        onClick={toggleMenu}
-        style={{
-          position: 'absolute',
-          top: '10px',
-          left: '10px',
-          zIndex: 10,
-        }}
-      >
-        {isMenuOpen ? 'Close Menu' : 'Open Menu'}
-      </button>
-
-      {/* Popup Menu */}
-      {isMenuOpen && (
-        <div
-          style={{
-            position: 'absolute',
-            top: '40px',
-            left: '10px',
-            padding: '10px',
-            border: '1px solid black',
-            backgroundColor: 'white',
-            zIndex: 10,
-          }}
-        >
-          <h4>Data Configurations</h4>
-          {dataConfig.map((config, index) => (
-            <div key={index} style={{ marginBottom: '10px' }}>
-              <label>
-                Key: {config.key}
-                <br />
-                Color:
-                <input
-                  type="color"
-                  value={config.color}
-                  onChange={(e) =>
-                    updateConfig(index, { color: e.target.value })
-                  }
-                />
-              </label>
-              <br />
-              <label>
-                Interval (ms):
-                <input
-                  type="number"
-                  value={config.interval}
-                  onChange={(e) =>
-                    updateConfig(index, { interval: parseInt(e.target.value, 10) || 0 })
-                  }
-                />
-              </label>
-            </div>
-          ))}
-        </div>
-      )}
-
-      {/* Graph Canvas */}
-      <canvas
-        ref={canvasRef}
-        style={{
-          display: 'block',
-          width: '100%',
-          height: '100%',
-          padding: '10px',
-        }}
-        onMouseMove={handleMouseMove}
-        onMouseLeave={handleMouseLeave}
->>>>>>> 5a205e6a
-      />
-      <label htmlFor={id}>{props.label}</label>
-    </div>
-  );
 };