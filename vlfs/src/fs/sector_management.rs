use core::mem;

use super::*;

const SECTOR_MAP_ARRAY_SIZE: usize = DATA_REGION_SECTORS / 32;

// false: unused; true: used
pub(super) struct SectorMap {
    pub(super) map_4k: BitArray<[u32; SECTOR_MAP_ARRAY_SIZE], Lsb0>,
    pub(super) map_32k: BitArray<[u32; (SECTOR_MAP_ARRAY_SIZE / 8) + 1], Lsb0>,
    pub(super) map_64k: BitArray<[u32; (SECTOR_MAP_ARRAY_SIZE / 16) + 1], Lsb0>,
    pub(super) free_sectors_count: u32,
}

impl SectorMap {
    pub(super) fn new() -> Self {
        Self {
            map_4k: BitArray::default(),
            map_32k: BitArray::default(),
            map_64k: BitArray::default(),
            free_sectors_count: DATA_REGION_SECTORS as u32,
        }
    }

    pub(super) fn set_sector_used(&mut self, sector_index_unoffsetted: u16) {
        let sector_index = sector_index_unoffsetted as usize - ALLOC_TABLES_SECTORS_USED;
        if self.map_4k[sector_index] {
            return;
        }
        self.map_4k.set(sector_index, true);
        self.map_32k.set(sector_index / 8, true);
        self.map_64k.set(sector_index / 16, true);
        self.free_sectors_count -= 1;
    }

    pub(super) fn set_sector_unused(&mut self, sector_index_unoffsetted: u16) {
        let sector_index = sector_index_unoffsetted as usize - ALLOC_TABLES_SECTORS_USED;

        if !self.map_4k[sector_index] {
            return;
        }

        self.map_4k.set(sector_index, false);

        let sector_index = sector_index & !0b111;
        let is_32k_used = self.map_4k[sector_index..(sector_index + 8)].any();
        self.map_32k.set(sector_index / 8, is_32k_used);

        let sector_index = sector_index & !0b1111;
        let is_64k_used = self.map_32k[sector_index / 8..(sector_index / 8 + 2)].any();
        self.map_64k.set(sector_index / 16, is_64k_used);

        self.free_sectors_count += 1;
    }
}

pub(super) struct SectorsMng {
    pub(super) sector_map: SectorMap,
    pub(super) erase_ahead_sectors: Vec<u16, 16>,
    pub(super) async_erase_ahead_sectors: Vec<u16, 16>,
    pub(super) rng: SmallRng,
}

<<<<<<< HEAD
=======
impl SectorsMng {
    pub(super) fn new() -> Self {
        Self {
            sector_map: SectorMap::new(),
            erase_ahead_sectors: Vec::new(),
            async_erase_ahead_sectors: Vec::new(),
            rng: SmallRng::seed_from_u64(0),
        }
    }
}

#[derive(Clone, Copy)]
enum EraseLength {
    E64K,
    E32K,
    E4K,
}

impl EraseLength {
    fn get_length_in_sectors(&self) -> u16 {
        match self {
            EraseLength::E64K => 16,
            EraseLength::E32K => 8,
            EraseLength::E4K => 1,
        }
    }
}

// sector index are offseted (does not include allocation table address space)
#[derive(Clone, Copy)]
struct EraseRegion {
    sector_index_offseted: u16,
    length: EraseLength,
}

impl EraseRegion {
    fn get_unoffseted_address(&self) -> u32 {
        (self.sector_index_offseted as u32 + ALLOC_TABLES_SECTORS_USED as u32) * SECTOR_SIZE as u32
    }
}

>>>>>>> 7102f6b8
impl<F, C> VLFS<F, C>
where
    F: Flash,
    C: Crc,
{
    async fn claim_erase_region(&self, sectors_mng: &mut SectorsMng) -> Result<EraseRegion, ()> {
        if sectors_mng.sector_map.free_sectors_count == 0 {
            return Err(());
        }

        let rng = (sectors_mng.rng.next_u32() / 2) as usize; // divide by 2 to avoid overflow

        {
            // see if it can do 64KiB erase
            for index_64k in 0..(DATA_REGION_SECTORS / 16) {
                let index_64k = (index_64k + rng) % (DATA_REGION_SECTORS / 16);
                if sectors_mng.sector_map.map_64k[index_64k] {
                    continue;
                }
                return Ok(EraseRegion {
                    sector_index_offseted: index_64k as u16 * 16,
                    length: EraseLength::E64K,
                });
            }
        }

        {
            // see if it can do 32KiB erase
            for index_32k in 0..(DATA_REGION_SECTORS / 8) {
                let index_32k = (index_32k + rng) % (DATA_REGION_SECTORS / 8);
                if sectors_mng.sector_map.map_32k[index_32k] {
                    continue;
                }
                return Ok(EraseRegion {
                    sector_index_offseted: index_32k as u16 * 8,
                    length: EraseLength::E32K,
                });
            }
        }

        {
            // fallback to 4KiB erase
            for index_4k in 0..DATA_REGION_SECTORS {
                let index_4k = (index_4k + rng) % DATA_REGION_SECTORS;
                if sectors_mng.sector_map.map_4k[index_4k] {
                    continue;
                }
                return Ok(EraseRegion {
                    sector_index_offseted: index_4k as u16,
                    length: EraseLength::E4K,
                });
            }
        }

        defmt::unreachable!()
    }

    async fn erase(
        &self,
        region: EraseRegion,
        use_async: bool,
        sectors_mng: &mut SectorsMng,
    ) -> Result<(), VLFSError<F::Error>> {
        let mut flash = self.flash.lock().await;

        match region.length {
            EraseLength::E64K => {
                flash
                    .erase_block_64kib(region.get_unoffseted_address())
                    .await
                    .map_err(VLFSError::FlashError)?;
            }
            EraseLength::E32K => {
                flash
                    .erase_block_32kib(region.get_unoffseted_address())
                    .await
                    .map_err(VLFSError::FlashError)?;
            }
            EraseLength::E4K => {
                flash
                    .erase_sector_4kib(region.get_unoffseted_address())
                    .await
                    .map_err(VLFSError::FlashError)?;
            }
        };

        let erase_ahead_sectors: &mut Vec<u16, 16> = if use_async {
            &mut sectors_mng.async_erase_ahead_sectors
        } else {
            &mut sectors_mng.erase_ahead_sectors
        };

        for i in region.sector_index_offseted
            ..(region.sector_index_offseted + region.length.get_length_in_sectors())
        {
            let unoffseted_sector_index = i + ALLOC_TABLES_SECTORS_USED as u16;
            sectors_mng
                .sector_map
                .set_sector_used(unoffseted_sector_index);
            erase_ahead_sectors.push(unoffseted_sector_index).unwrap();
        }
        Ok(())
    }

    pub(super) async fn claim_avaliable_sector_and_erase(
        &self,
    ) -> Result<u16, VLFSError<F::Error>> {
        let mut sectors_mng = self.sectors_mng.write().await;

        if let Some(sector_index) = sectors_mng.erase_ahead_sectors.pop() {
            return Ok(sector_index);
        }

        if !sectors_mng.async_erase_ahead_sectors.is_empty() {
            // swap erase_ahead_sectors and async_erase_ahead_sectors
            unsafe {
                let erase_ahead_sectors = &mut sectors_mng.erase_ahead_sectors as *mut Vec<u16, 16>;
                let async_erase_ahead_sectors =
                    &mut sectors_mng.async_erase_ahead_sectors as *mut Vec<u16, 16>;
                mem::swap(&mut *erase_ahead_sectors, &mut *async_erase_ahead_sectors);
            };

            if let Ok(async_erase_region) = self.claim_erase_region(&mut sectors_mng).await {
                // If using ManagedEraseFlash,
                // this call will start an erase in the background and return immediately.
                self.erase(async_erase_region, true, &mut sectors_mng)
                    .await?;
            }
        } else {
            // both erase_ahead_sectors and async_erase_ahead_sectors are empty
            if let Ok(current_erase_region) = self.claim_erase_region(&mut sectors_mng).await {
                // If using ManagedEraseFlash,
                // this call will start an erase in the background and return immediately.
                self.erase(current_erase_region, false, &mut sectors_mng)
                    .await?;

                if let Ok(async_erase_region) = self.claim_erase_region(&mut sectors_mng).await {
                    // If using ManagedEraseFlash,
                    // this call will wait for the `current_erase_region` erase to finish,
                    // then start an erase for `async_erase_region` in the background and return immediately.
                    self.erase(async_erase_region, true, &mut sectors_mng)
                        .await?;
                }
            }
        }

        sectors_mng
            .erase_ahead_sectors
            .pop()
            .ok_or_else(|| VLFSError::DeviceFull)
    }

    pub(super) async fn claim_sector(&self, sector_index_unoffsetted: u16) {
        let mut sectors_mng = self.sectors_mng.write().await;
        sectors_mng
            .sector_map
            .set_sector_used(sector_index_unoffsetted);
    }

    pub(super) async fn return_sector(&self, sector_index_unoffsetted: u16) {
        let mut sectors_mng = self.sectors_mng.write().await;
        sectors_mng
            .sector_map
            .set_sector_unused(sector_index_unoffsetted);
    }
}<|MERGE_RESOLUTION|>--- conflicted
+++ resolved
@@ -61,8 +61,6 @@
     pub(super) rng: SmallRng,
 }
 
-<<<<<<< HEAD
-=======
 impl SectorsMng {
     pub(super) fn new() -> Self {
         Self {
@@ -104,7 +102,6 @@
     }
 }
 
->>>>>>> 7102f6b8
 impl<F, C> VLFS<F, C>
 where
     F: Flash,
