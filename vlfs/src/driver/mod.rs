--- conflicted
+++ resolved
@@ -1,8 +1,5 @@
-<<<<<<< HEAD
-=======
 //Making the modules public
 pub mod async_erase_flash;
->>>>>>> 7102f6b8
 pub mod crc;
 pub mod dummy_crc;
 pub mod dummy_flash;
