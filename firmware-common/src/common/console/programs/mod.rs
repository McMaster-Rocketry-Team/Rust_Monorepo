--- conflicted
+++ resolved
@@ -1,11 +1,7 @@
 pub mod benchmark_flash;
-<<<<<<< HEAD
-pub mod read_nyoom;
-=======
 pub mod calibrate;
 pub mod change_mode;
 pub mod read_file;
 pub mod read_nyoom;
 pub mod start_common_programs;
->>>>>>> 7102f6b8
 pub mod write_file;